[package]
name = "ntp_timeturner"
version = "0.1.0"
edition = "2021"

[dependencies]
serialport  = "4.2"
chrono      = "0.4"
crossterm   = "0.29"
regex       = "1.11"
serde       = { version = "1.0", features = ["derive"] }
serde_json  = "1.0"
<<<<<<< HEAD
notify      = "8.1.0"
=======
notify      = "5.1.0"
get_if_addrs = "0.5"
>>>>>>> 3d92d0e0
<|MERGE_RESOLUTION|>--- conflicted
+++ resolved
@@ -10,9 +10,5 @@
 regex       = "1.11"
 serde       = { version = "1.0", features = ["derive"] }
 serde_json  = "1.0"
-<<<<<<< HEAD
 notify      = "8.1.0"
-=======
-notify      = "5.1.0"
 get_if_addrs = "0.5"
->>>>>>> 3d92d0e0
