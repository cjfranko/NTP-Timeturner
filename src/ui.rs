<<<<<<< HEAD
﻿// src/ui.rs

use std::{
    io::{stdout, Write},
    process::{self, Command},
    sync::{Arc, Mutex},
    thread,
    time::{Duration, Instant},
};
use std::collections::VecDeque;

use chrono::{Local, Timelike, Utc, NaiveTime, Duration as ChronoDuration, TimeZone};
use crossterm::{
    cursor::{Hide, MoveTo, Show},
    event::{poll, read, Event, KeyCode},
    execute, queue,
    style::{Color, Print, ResetColor, SetForegroundColor},
    terminal::{self, Clear, ClearType, EnterAlternateScreen, LeaveAlternateScreen},
};

use get_if_addrs::get_if_addrs;
use crate::sync_logic::LtcState;

/// Check if the Chrony service is active
fn ntp_service_active() -> bool {
    if let Ok(output) = Command::new("systemctl").args(&["is-active", "chrony"]).output() {
        output.status.success()
            && String::from_utf8_lossy(&output.stdout).trim() == "active"
    } else {
        false
    }
}

/// Toggle the Chrony service (start if `start` is true, stop otherwise)

fn _ntp_service_toggle(start: bool) {
    let action = if start { "start" } else { "stop" };
    let _ = Command::new("systemctl").args(&[action, "chrony"]).status();
}

/// Launch the full-featured TUI; reads `offset` live and performs auto-sync if out of sync.
pub fn start_ui(
    state: Arc<Mutex<LtcState>>,
    serial_port: String,
    offset: Arc<Mutex<i64>>,
) {
    let mut stdout = stdout();
    // Enter alternate screen and hide cursor
    execute!(stdout, EnterAlternateScreen, Hide).unwrap();
    terminal::enable_raw_mode().unwrap();

    // Recent log of messages (last 10)
    let mut logs: VecDeque<String> = VecDeque::with_capacity(10);
    // Tracks when we first detected out-of-sync
    let mut out_of_sync_since: Option<Instant> = None;

    // For caching the timecode delta display once per second
    let mut last_delta_update = Instant::now() - Duration::from_secs(1);
    let mut cached_delta_ms: i64 = 0;
    let mut cached_delta_frames: i64 = 0;

    loop {
        // 1️⃣ Read hardware offset from watcher
        let hw_offset_ms = *offset.lock().unwrap();

        // 2️⃣ Check Chrony status and gather network interfaces
        let ntp_active = ntp_service_active();
        let interfaces: Vec<String> = get_if_addrs()
            .unwrap_or_default()
            .into_iter()
            .filter(|ifa| !ifa.is_loopback())
            .map(|ifa| ifa.ip().to_string())
            .collect();

        // 3️⃣ Measure & record jitter and Timecode Δ when LOCKED; clear on FREE
        {
            let mut st = state.lock().unwrap();
            if let Some(frame) = st.latest.clone() {
                if frame.status == "LOCK" {
                    // Jitter in ms
                    let now = Utc::now();
                    let raw = (now - frame.timestamp).num_milliseconds();
                    let measured = raw - hw_offset_ms;
                    st.record_offset(measured);

                    // Timecode delta
                    let local = Local::now();
                    let sub_ms = ((frame.frames as f64 / frame.frame_rate) * 1000.0).round() as i64;
                    let base_time = NaiveTime::from_hms_opt(frame.hours, frame.minutes, frame.seconds)
                        .unwrap_or(local.time());
                    let offset_dt = local.date_naive().and_time(base_time)
                        + ChronoDuration::milliseconds(sub_ms);
                    let ltc_dt = Local.from_local_datetime(&offset_dt)
                        .single()
                        .unwrap_or(local);
                    let delta_ms = local.signed_duration_since(ltc_dt).num_milliseconds();
                    st.record_clock_delta(delta_ms);
                } else {
                    st.clear_offsets();
                    st.clear_clock_deltas();
                }
            }
        }

        // 4️⃣ Compute averages & statuses
let (avg_ms, _avg_frames, status_str, lock_ratio, avg_delta) = {
            let st = state.lock().unwrap();
            (
                st.average_jitter(),
                st.average_frames(),
                st.timecode_match().to_string(),
                st.lock_ratio(),
                st.average_clock_delta(),
            )
        };

        // 5️⃣ Update cached delta once per second
        if last_delta_update.elapsed() >= Duration::from_secs(1) {
            cached_delta_ms = avg_delta;
            // Recompute frames equivalent
            if let Ok(st2) = state.lock() {
                if let Some(frame) = &st2.latest {
                    let ms_pf = 1000.0 / frame.frame_rate;
                    cached_delta_frames = (cached_delta_ms as f64 / ms_pf).round() as i64;
                }
            }
            last_delta_update = Instant::now();
        }

        // 6️⃣ Auto-sync if "OUT OF SYNC" or Δ >5ms for 5s
        if status_str == "OUT OF SYNC" || cached_delta_ms.abs() > 5 {
            if let Some(start) = out_of_sync_since {
                if start.elapsed() >= Duration::from_secs(5) {
                    // Perform sync to LTC
                    if let Ok(stl) = state.lock() {
                        if let Some(frame) = &stl.latest {
                            let local_now = Local::now();
                            let sub_ms = ((frame.frames as f64 / frame.frame_rate) * 1000.0)
                                .round() as i64;
                            let base_time = NaiveTime::from_hms_opt(
                                frame.hours,
                                frame.minutes,
                                frame.seconds,
                            ).unwrap_or(local_now.time());
                            let offset_dt = local_now.date_naive().and_time(base_time)
                                + ChronoDuration::milliseconds(sub_ms);
                            let ltc_dt = Local.from_local_datetime(&offset_dt)
                                .single()
                                .unwrap_or(local_now);
                            let ts = format!("{:02}:{:02}:{:02}.{:03}",
                                ltc_dt.hour(),
                                ltc_dt.minute(),
                                ltc_dt.second(),
                                ltc_dt.timestamp_subsec_millis()
                            );
                            let res = Command::new("sudo")
                                .arg("date")
                                .arg("-s")
                                .arg(&ts)
                                .status();
                            let msg = if res.as_ref().map_or(false, |s| s.success()) {
                                format!("🔄 Auto-synced to LTC: {}", ts)
                            } else {
                                "❌ Auto-sync failed".into()
                            };
                            if logs.len() == 10 {
                                logs.pop_front();
                            }
                            logs.push_back(msg);
                        }
                    }
                    out_of_sync_since = None;
                }
            } else {
                out_of_sync_since = Some(Instant::now());
            }
        } else {
            out_of_sync_since = None;
        }

        // 7️⃣ Draw static UI header
        queue!(
            stdout,
            MoveTo(0, 0), Clear(ClearType::All),
            MoveTo(2, 1), Print("Have Blue - NTP Timeturner - FrameWorks Testing"),
            MoveTo(2, 2), Print(format!("Serial Port      : {}", serial_port)),
            MoveTo(2, 3), Print(format!("Chrony Service   : {}", if ntp_active { "RUNNING" } else { "MISSING" })),
            MoveTo(2, 4), Print(format!("Interfaces       : {}", interfaces.join(", "))),
        )
        .unwrap();

        // 8️⃣ Draw LTC and System Clock
        if let Ok(st) = state.lock() {
            if let Some(frame) = &st.latest {
                queue!(
                    stdout,
                    MoveTo(2, 6), Print(format!("LTC Status       : {}", frame.status)),
                    MoveTo(2, 7), Print(format!(
                        "LTC Timecode     : {:02}:{:02}:{:02}:{:02}",
                        frame.hours, frame.minutes, frame.seconds, frame.frames
                    )),
                    MoveTo(2, 8), Print(format!("Frame Rate       : {:.2}fps", frame.frame_rate)),
                )
                .unwrap();
            } else {
                queue!(
                    stdout,
                    MoveTo(2, 6), Print("LTC Status       : (waiting)"),
                    MoveTo(2, 7), Print("LTC Timecode     : …"),
                    MoveTo(2, 8), Print("Frame Rate       : …"),
                )
                .unwrap();
            }
            let now_local = Local::now();
            let sys_ts = format!("{:02}:{:02}:{:02}.{:03}",
                now_local.hour(), now_local.minute(), now_local.second(), now_local.timestamp_subsec_millis()
            );
            queue!(stdout, MoveTo(2, 9), Print(format!("System Clock     : {}", sys_ts))).unwrap();
        }

        // 9️⃣ Overlay metrics in new order
        let dcol = if cached_delta_ms.abs() < 20 {
            Color::Green
        } else if cached_delta_ms.abs() < 100 {
            Color::Yellow
        } else {
            Color::Red
        };
        queue!(
            stdout,
            MoveTo(2, 11), SetForegroundColor(dcol),
            Print(format!("Timecode Δ       : {:+} ms ({:+} frames)", cached_delta_ms, cached_delta_frames)),
            ResetColor,
        )
        .unwrap();

        let scol = if status_str == "IN SYNC" {
            Color::Green
        } else {
            Color::Red
        };
        queue!(
            stdout,
            MoveTo(2, 12), SetForegroundColor(scol),
            Print(format!("Sync Status      : {}", status_str)),
            ResetColor,
        )
        .unwrap();

        let jstatus = if avg_ms.abs() < 10 {
            "GOOD"
        } else if avg_ms.abs() < 40 {
            "AVERAGE"
        } else {
            "BAD"
        };
        let jcol = if jstatus == "GOOD" {
            Color::Green
        } else if jstatus == "AVERAGE" {
            Color::Yellow
        } else {
            Color::Red
        };
        queue!(
            stdout,
            MoveTo(2, 13), SetForegroundColor(jcol),
            Print(format!("Sync Jitter      : {}", jstatus)),
            ResetColor,
        )
        .unwrap();

        queue!(
            stdout,
            MoveTo(2, 14), Print(format!("Lock Ratio       : {:.1}% LOCK", lock_ratio)),
        )
        .unwrap();

        // 10️⃣ Footer and logs
        queue!(
            stdout,
            MoveTo(2, 16), Print("[S] Sync system clock to LTC    [Q] Quit"),
        )
        .unwrap();
        for (i, log_msg) in logs.iter().enumerate() {
            queue!(stdout, MoveTo(2, 18 + i as u16), Print(log_msg)).unwrap();
        }

        stdout.flush().unwrap();

        // 11️⃣ Handle manual sync and quit keys
        if poll(Duration::from_millis(50)).unwrap() {
            if let Event::Key(evt) = read().unwrap() {
                match evt.code {
                    KeyCode::Char(c) if c.eq_ignore_ascii_case(&'q') => {
                        execute!(stdout, Show, LeaveAlternateScreen).unwrap();
                        terminal::disable_raw_mode().unwrap();
                        process::exit(0);
                    }
                    KeyCode::Char(c) if c.eq_ignore_ascii_case(&'s') => {
                        if let Ok(stlock) = state.lock() {
                            if let Some(frame) = &stlock.latest {
                                let local_now = Local::now();
                                let sub_ms = ((frame.frames as f64 / frame.frame_rate) * 1000.0)
                                    .round() as i64;
                                let base_time = NaiveTime::from_hms_opt(
                                    frame.hours,
                                    frame.minutes,
                                    frame.seconds,
                                )
                                .unwrap_or(local_now.time());
                                let offset_dt = local_now.date_naive().and_time(base_time)
                                    + ChronoDuration::milliseconds(sub_ms);
                                let ltc_dt = Local.from_local_datetime(&offset_dt)
                                    .single()
                                    .unwrap_or(local_now);
                                let ts = format!(
                                    "{:02}:{:02}:{:02}.{:03}",
                                    ltc_dt.hour(),
                                    ltc_dt.minute(),
                                    ltc_dt.second(),
                                    ltc_dt.timestamp_subsec_millis(),
                                );
                                let res = Command::new("sudo")
                                    .arg("date")
                                    .arg("-s")
                                    .arg(&ts)
                                    .status();
                                let msg = if res.as_ref().map_or(false, |s| s.success()) {
                                    format!("✔ Synced exactly to LTC: {}", ts)
                                } else {
                                    "❌ date cmd failed".into()
                                };
                                if logs.len() == 10 {
                                    logs.pop_front();
                                }
                                logs.push_back(msg);
                            }
                        }
                    }
                    _ => {}
                }
            }
        }

        thread::sleep(Duration::from_millis(25));
    }
}
=======
﻿// src/ui.rs

use std::{
    io::{stdout, Write},
    process::{self, Command},
    sync::{Arc, Mutex},
    thread,
    time::{Duration, Instant},
};
use std::collections::VecDeque;

use chrono::{Local, Timelike, Utc, NaiveTime, Duration as ChronoDuration, TimeZone};
use crossterm::{
    cursor::{Hide, MoveTo, Show},
    event::{poll, read, Event, KeyCode},
    execute, queue,
    style::{Color, Print, ResetColor, SetForegroundColor},
    terminal::{self, Clear, ClearType, EnterAlternateScreen, LeaveAlternateScreen},
};

use get_if_addrs::get_if_addrs;
use crate::sync_logic::LtcState;

/// Check if the Chrony service is active
fn ntp_service_active() -> bool {
    if let Ok(output) = Command::new("systemctl").args(&["is-active", "chrony"]).output() {
        output.status.success()
            && String::from_utf8_lossy(&output.stdout).trim() == "active"
    } else {
        false
    }
}

/// Toggle the Chrony service (start if `start` is true, stop otherwise)
#[allow(dead_code)]
fn ntp_service_toggle(start: bool) {
    let action = if start { "start" } else { "stop" };
    let _ = Command::new("systemctl").args(&[action, "chrony"]).status();
}

/// Launch the full-featured TUI; reads `offset` live and performs auto-sync if out of sync.
pub fn start_ui(
    state: Arc<Mutex<LtcState>>,
    serial_port: String,
    offset: Arc<Mutex<i64>>,
) {
    let mut stdout = stdout();
    // Enter alternate screen and hide cursor
    execute!(stdout, EnterAlternateScreen, Hide).unwrap();
    terminal::enable_raw_mode().unwrap();

    // Recent log of messages (last 10)
    let mut logs: VecDeque<String> = VecDeque::with_capacity(10);
    // Tracks when we first detected out-of-sync
    let mut out_of_sync_since: Option<Instant> = None;

    // For caching the timecode delta display once per second
    let mut last_delta_update = Instant::now() - Duration::from_secs(1);
    let mut cached_delta_ms: i64 = 0;
    let mut cached_delta_frames: i64 = 0;

    loop {
        // 1️⃣ Read hardware offset from watcher
        let hw_offset_ms = *offset.lock().unwrap();

        // 2️⃣ Check Chrony status and gather network interfaces
        let ntp_active = ntp_service_active();
        let interfaces: Vec<String> = get_if_addrs()
            .unwrap_or_default()
            .into_iter()
            .filter(|ifa| !ifa.is_loopback())
            .map(|ifa| ifa.ip().to_string())
            .collect();

        // 3️⃣ Measure & record jitter and Timecode Δ when LOCKED; clear on FREE
        {
            let mut st = state.lock().unwrap();
            if let Some(frame) = st.latest.clone() {
                if frame.status == "LOCK" {
                    // Jitter in ms
                    let now = Utc::now();
                    let raw = (now - frame.timestamp).num_milliseconds();
                    let measured = raw - hw_offset_ms;
                    st.record_offset(measured);

                    // Timecode delta
                    let local = Local::now();
                    let sub_ms = ((frame.frames as f64 / frame.frame_rate) * 1000.0).round() as i64;
                    let base_time = NaiveTime::from_hms_opt(frame.hours, frame.minutes, frame.seconds)
                        .unwrap_or(local.time());
                    let offset_dt = local.date_naive().and_time(base_time)
                        + ChronoDuration::milliseconds(sub_ms);
                    let ltc_dt = Local.from_local_datetime(&offset_dt)
                        .single()
                        .unwrap_or(local);
                    let delta_ms = local.signed_duration_since(ltc_dt).num_milliseconds();
                    st.record_clock_delta(delta_ms);
                } else {
                    st.clear_offsets();
                    st.clear_clock_deltas();
                }
            }
        }

        // 4️⃣ Compute averages & statuses
let (avg_ms, _avg_frames, status_str, lock_ratio, avg_delta) = {
            let st = state.lock().unwrap();
            (
                st.average_jitter(),
                st.average_frames(),
                st.timecode_match().to_string(),
                st.lock_ratio(),
                st.average_clock_delta(),
            )
        };

        // 5️⃣ Update cached delta once per second
        if last_delta_update.elapsed() >= Duration::from_secs(1) {
            cached_delta_ms = avg_delta;
            // Recompute frames equivalent
            if let Ok(st2) = state.lock() {
                if let Some(frame) = &st2.latest {
                    let ms_pf = 1000.0 / frame.frame_rate;
                    cached_delta_frames = (cached_delta_ms as f64 / ms_pf).round() as i64;
                }
            }
            last_delta_update = Instant::now();
        }

        // 6️⃣ Auto-sync if "OUT OF SYNC" or Δ >5ms for 5s
        if status_str == "OUT OF SYNC" || cached_delta_ms.abs() > 5 {
            if let Some(start) = out_of_sync_since {
                if start.elapsed() >= Duration::from_secs(5) {
                    // Perform sync to LTC
                    if let Ok(stl) = state.lock() {
                        if let Some(frame) = &stl.latest {
                            let local_now = Local::now();
                            let sub_ms = ((frame.frames as f64 / frame.frame_rate) * 1000.0)
                                .round() as i64;
                            let base_time = NaiveTime::from_hms_opt(
                                frame.hours,
                                frame.minutes,
                                frame.seconds,
                            ).unwrap_or(local_now.time());
                            let offset_dt = local_now.date_naive().and_time(base_time)
                                + ChronoDuration::milliseconds(sub_ms);
                            let ltc_dt = Local.from_local_datetime(&offset_dt)
                                .single()
                                .unwrap_or(local_now);
                            let ts = format!("{:02}:{:02}:{:02}.{:03}",
                                ltc_dt.hour(),
                                ltc_dt.minute(),
                                ltc_dt.second(),
                                ltc_dt.timestamp_subsec_millis()
                            );
                            let res = Command::new("sudo")
                                .arg("date")
                                .arg("-s")
                                .arg(&ts)
                                .status();
                            let msg = if res.as_ref().map_or(false, |s| s.success()) {
                                format!("🔄 Auto-synced to LTC: {}", ts)
                            } else {
                                "❌ Auto-sync failed".into()
                            };
                            if logs.len() == 10 {
                                logs.pop_front();
                            }
                            logs.push_back(msg);
                        }
                    }
                    out_of_sync_since = None;
                }
            } else {
                out_of_sync_since = Some(Instant::now());
            }
        } else {
            out_of_sync_since = None;
        }

        // 7️⃣ Draw static UI header
        queue!(
            stdout,
            MoveTo(0, 0), Clear(ClearType::All),
            MoveTo(2, 1), Print("Have Blue - NTP Timeturner - FrameWorks Testing"),
            MoveTo(2, 2), Print(format!("Serial Port      : {}", serial_port)),
            MoveTo(2, 3), Print(format!("Chrony Service   : {}", if ntp_active { "RUNNING" } else { "MISSING" })),
            MoveTo(2, 4), Print(format!("Interfaces       : {}", interfaces.join(", "))),
        )
        .unwrap();

        // 8️⃣ Draw LTC and System Clock
        if let Ok(st) = state.lock() {
            if let Some(frame) = &st.latest {
                queue!(
                    stdout,
                    MoveTo(2, 6), Print(format!("LTC Status       : {}", frame.status)),
                    MoveTo(2, 7), Print(format!(
                        "LTC Timecode     : {:02}:{:02}:{:02}:{:02}",
                        frame.hours, frame.minutes, frame.seconds, frame.frames
                    )),
                    MoveTo(2, 8), Print(format!("Frame Rate       : {:.2}fps", frame.frame_rate)),
                )
                .unwrap();
            } else {
                queue!(
                    stdout,
                    MoveTo(2, 6), Print("LTC Status       : (waiting)"),
                    MoveTo(2, 7), Print("LTC Timecode     : …"),
                    MoveTo(2, 8), Print("Frame Rate       : …"),
                )
                .unwrap();
            }
            let now_local = Local::now();
            let sys_ts = format!("{:02}:{:02}:{:02}.{:03}",
                now_local.hour(), now_local.minute(), now_local.second(), now_local.timestamp_subsec_millis()
            );
            queue!(stdout, MoveTo(2, 9), Print(format!("System Clock     : {}", sys_ts))).unwrap();
        }

        // 9️⃣ Overlay metrics in new order
        let dcol = if cached_delta_ms.abs() < 20 {
            Color::Green
        } else if cached_delta_ms.abs() < 100 {
            Color::Yellow
        } else {
            Color::Red
        };
        queue!(
            stdout,
            MoveTo(2, 11), SetForegroundColor(dcol),
            Print(format!("Timecode Δ       : {:+} ms ({:+} frames)", cached_delta_ms, cached_delta_frames)),
            ResetColor,
        )
        .unwrap();

        let scol = if status_str == "IN SYNC" {
            Color::Green
        } else {
            Color::Red
        };
        queue!(
            stdout,
            MoveTo(2, 12), SetForegroundColor(scol),
            Print(format!("Sync Status      : {}", status_str)),
            ResetColor,
        )
        .unwrap();

        let jstatus = if avg_ms.abs() < 10 {
            "GOOD"
        } else if avg_ms.abs() < 40 {
            "AVERAGE"
        } else {
            "BAD"
        };
        let jcol = if jstatus == "GOOD" {
            Color::Green
        } else if jstatus == "AVERAGE" {
            Color::Yellow
        } else {
            Color::Red
        };
        queue!(
            stdout,
            MoveTo(2, 13), SetForegroundColor(jcol),
            Print(format!("Sync Jitter      : {}", jstatus)),
            ResetColor,
        )
        .unwrap();

        queue!(
            stdout,
            MoveTo(2, 14), Print(format!("Lock Ratio       : {:.1}% LOCK", lock_ratio)),
        )
        .unwrap();

        // 10️⃣ Footer and logs
        queue!(
            stdout,
            MoveTo(2, 16), Print("[S] Sync system clock to LTC    [Q] Quit"),
        )
        .unwrap();
        for (i, log_msg) in logs.iter().enumerate() {
            queue!(stdout, MoveTo(2, 18 + i as u16), Print(log_msg)).unwrap();
        }

        stdout.flush().unwrap();

        // 11️⃣ Handle manual sync and quit keys
        if poll(Duration::from_millis(50)).unwrap() {
            if let Event::Key(evt) = read().unwrap() {
                match evt.code {
                    KeyCode::Char(c) if c.eq_ignore_ascii_case(&'q') => {
                        execute!(stdout, Show, LeaveAlternateScreen).unwrap();
                        terminal::disable_raw_mode().unwrap();
                        process::exit(0);
                    }
                    KeyCode::Char(c) if c.eq_ignore_ascii_case(&'s') => {
                        if let Ok(stlock) = state.lock() {
                            if let Some(frame) = &stlock.latest {
                                let local_now = Local::now();
                                let sub_ms = ((frame.frames as f64 / frame.frame_rate) * 1000.0)
                                    .round() as i64;
                                let base_time = NaiveTime::from_hms_opt(
                                    frame.hours,
                                    frame.minutes,
                                    frame.seconds,
                                )
                                .unwrap_or(local_now.time());
                                let offset_dt = local_now.date_naive().and_time(base_time)
                                    + ChronoDuration::milliseconds(sub_ms);
                                let ltc_dt = Local.from_local_datetime(&offset_dt)
                                    .single()
                                    .unwrap_or(local_now);
                                let ts = format!(
                                    "{:02}:{:02}:{:02}.{:03}",
                                    ltc_dt.hour(),
                                    ltc_dt.minute(),
                                    ltc_dt.second(),
                                    ltc_dt.timestamp_subsec_millis(),
                                );
                                let res = Command::new("sudo")
                                    .arg("date")
                                    .arg("-s")
                                    .arg(&ts)
                                    .status();
                                let msg = if res.as_ref().map_or(false, |s| s.success()) {
                                    format!("✔ Synced exactly to LTC: {}", ts)
                                } else {
                                    "❌ date cmd failed".into()
                                };
                                if logs.len() == 10 {
                                    logs.pop_front();
                                }
                                logs.push_back(msg);
                            }
                        }
                    }
                    _ => {}
                }
            }
        }

        thread::sleep(Duration::from_millis(25));
    }
}
>>>>>>> 16e5a7e3
<|MERGE_RESOLUTION|>--- conflicted
+++ resolved
@@ -1,5 +1,4 @@
-<<<<<<< HEAD
-﻿// src/ui.rs
+// src/ui.rs
 
 use std::{
     io::{stdout, Write},
@@ -345,353 +344,4 @@
 
         thread::sleep(Duration::from_millis(25));
     }
-}
-=======
-﻿// src/ui.rs
-
-use std::{
-    io::{stdout, Write},
-    process::{self, Command},
-    sync::{Arc, Mutex},
-    thread,
-    time::{Duration, Instant},
-};
-use std::collections::VecDeque;
-
-use chrono::{Local, Timelike, Utc, NaiveTime, Duration as ChronoDuration, TimeZone};
-use crossterm::{
-    cursor::{Hide, MoveTo, Show},
-    event::{poll, read, Event, KeyCode},
-    execute, queue,
-    style::{Color, Print, ResetColor, SetForegroundColor},
-    terminal::{self, Clear, ClearType, EnterAlternateScreen, LeaveAlternateScreen},
-};
-
-use get_if_addrs::get_if_addrs;
-use crate::sync_logic::LtcState;
-
-/// Check if the Chrony service is active
-fn ntp_service_active() -> bool {
-    if let Ok(output) = Command::new("systemctl").args(&["is-active", "chrony"]).output() {
-        output.status.success()
-            && String::from_utf8_lossy(&output.stdout).trim() == "active"
-    } else {
-        false
-    }
-}
-
-/// Toggle the Chrony service (start if `start` is true, stop otherwise)
-#[allow(dead_code)]
-fn ntp_service_toggle(start: bool) {
-    let action = if start { "start" } else { "stop" };
-    let _ = Command::new("systemctl").args(&[action, "chrony"]).status();
-}
-
-/// Launch the full-featured TUI; reads `offset` live and performs auto-sync if out of sync.
-pub fn start_ui(
-    state: Arc<Mutex<LtcState>>,
-    serial_port: String,
-    offset: Arc<Mutex<i64>>,
-) {
-    let mut stdout = stdout();
-    // Enter alternate screen and hide cursor
-    execute!(stdout, EnterAlternateScreen, Hide).unwrap();
-    terminal::enable_raw_mode().unwrap();
-
-    // Recent log of messages (last 10)
-    let mut logs: VecDeque<String> = VecDeque::with_capacity(10);
-    // Tracks when we first detected out-of-sync
-    let mut out_of_sync_since: Option<Instant> = None;
-
-    // For caching the timecode delta display once per second
-    let mut last_delta_update = Instant::now() - Duration::from_secs(1);
-    let mut cached_delta_ms: i64 = 0;
-    let mut cached_delta_frames: i64 = 0;
-
-    loop {
-        // 1️⃣ Read hardware offset from watcher
-        let hw_offset_ms = *offset.lock().unwrap();
-
-        // 2️⃣ Check Chrony status and gather network interfaces
-        let ntp_active = ntp_service_active();
-        let interfaces: Vec<String> = get_if_addrs()
-            .unwrap_or_default()
-            .into_iter()
-            .filter(|ifa| !ifa.is_loopback())
-            .map(|ifa| ifa.ip().to_string())
-            .collect();
-
-        // 3️⃣ Measure & record jitter and Timecode Δ when LOCKED; clear on FREE
-        {
-            let mut st = state.lock().unwrap();
-            if let Some(frame) = st.latest.clone() {
-                if frame.status == "LOCK" {
-                    // Jitter in ms
-                    let now = Utc::now();
-                    let raw = (now - frame.timestamp).num_milliseconds();
-                    let measured = raw - hw_offset_ms;
-                    st.record_offset(measured);
-
-                    // Timecode delta
-                    let local = Local::now();
-                    let sub_ms = ((frame.frames as f64 / frame.frame_rate) * 1000.0).round() as i64;
-                    let base_time = NaiveTime::from_hms_opt(frame.hours, frame.minutes, frame.seconds)
-                        .unwrap_or(local.time());
-                    let offset_dt = local.date_naive().and_time(base_time)
-                        + ChronoDuration::milliseconds(sub_ms);
-                    let ltc_dt = Local.from_local_datetime(&offset_dt)
-                        .single()
-                        .unwrap_or(local);
-                    let delta_ms = local.signed_duration_since(ltc_dt).num_milliseconds();
-                    st.record_clock_delta(delta_ms);
-                } else {
-                    st.clear_offsets();
-                    st.clear_clock_deltas();
-                }
-            }
-        }
-
-        // 4️⃣ Compute averages & statuses
-let (avg_ms, _avg_frames, status_str, lock_ratio, avg_delta) = {
-            let st = state.lock().unwrap();
-            (
-                st.average_jitter(),
-                st.average_frames(),
-                st.timecode_match().to_string(),
-                st.lock_ratio(),
-                st.average_clock_delta(),
-            )
-        };
-
-        // 5️⃣ Update cached delta once per second
-        if last_delta_update.elapsed() >= Duration::from_secs(1) {
-            cached_delta_ms = avg_delta;
-            // Recompute frames equivalent
-            if let Ok(st2) = state.lock() {
-                if let Some(frame) = &st2.latest {
-                    let ms_pf = 1000.0 / frame.frame_rate;
-                    cached_delta_frames = (cached_delta_ms as f64 / ms_pf).round() as i64;
-                }
-            }
-            last_delta_update = Instant::now();
-        }
-
-        // 6️⃣ Auto-sync if "OUT OF SYNC" or Δ >5ms for 5s
-        if status_str == "OUT OF SYNC" || cached_delta_ms.abs() > 5 {
-            if let Some(start) = out_of_sync_since {
-                if start.elapsed() >= Duration::from_secs(5) {
-                    // Perform sync to LTC
-                    if let Ok(stl) = state.lock() {
-                        if let Some(frame) = &stl.latest {
-                            let local_now = Local::now();
-                            let sub_ms = ((frame.frames as f64 / frame.frame_rate) * 1000.0)
-                                .round() as i64;
-                            let base_time = NaiveTime::from_hms_opt(
-                                frame.hours,
-                                frame.minutes,
-                                frame.seconds,
-                            ).unwrap_or(local_now.time());
-                            let offset_dt = local_now.date_naive().and_time(base_time)
-                                + ChronoDuration::milliseconds(sub_ms);
-                            let ltc_dt = Local.from_local_datetime(&offset_dt)
-                                .single()
-                                .unwrap_or(local_now);
-                            let ts = format!("{:02}:{:02}:{:02}.{:03}",
-                                ltc_dt.hour(),
-                                ltc_dt.minute(),
-                                ltc_dt.second(),
-                                ltc_dt.timestamp_subsec_millis()
-                            );
-                            let res = Command::new("sudo")
-                                .arg("date")
-                                .arg("-s")
-                                .arg(&ts)
-                                .status();
-                            let msg = if res.as_ref().map_or(false, |s| s.success()) {
-                                format!("🔄 Auto-synced to LTC: {}", ts)
-                            } else {
-                                "❌ Auto-sync failed".into()
-                            };
-                            if logs.len() == 10 {
-                                logs.pop_front();
-                            }
-                            logs.push_back(msg);
-                        }
-                    }
-                    out_of_sync_since = None;
-                }
-            } else {
-                out_of_sync_since = Some(Instant::now());
-            }
-        } else {
-            out_of_sync_since = None;
-        }
-
-        // 7️⃣ Draw static UI header
-        queue!(
-            stdout,
-            MoveTo(0, 0), Clear(ClearType::All),
-            MoveTo(2, 1), Print("Have Blue - NTP Timeturner - FrameWorks Testing"),
-            MoveTo(2, 2), Print(format!("Serial Port      : {}", serial_port)),
-            MoveTo(2, 3), Print(format!("Chrony Service   : {}", if ntp_active { "RUNNING" } else { "MISSING" })),
-            MoveTo(2, 4), Print(format!("Interfaces       : {}", interfaces.join(", "))),
-        )
-        .unwrap();
-
-        // 8️⃣ Draw LTC and System Clock
-        if let Ok(st) = state.lock() {
-            if let Some(frame) = &st.latest {
-                queue!(
-                    stdout,
-                    MoveTo(2, 6), Print(format!("LTC Status       : {}", frame.status)),
-                    MoveTo(2, 7), Print(format!(
-                        "LTC Timecode     : {:02}:{:02}:{:02}:{:02}",
-                        frame.hours, frame.minutes, frame.seconds, frame.frames
-                    )),
-                    MoveTo(2, 8), Print(format!("Frame Rate       : {:.2}fps", frame.frame_rate)),
-                )
-                .unwrap();
-            } else {
-                queue!(
-                    stdout,
-                    MoveTo(2, 6), Print("LTC Status       : (waiting)"),
-                    MoveTo(2, 7), Print("LTC Timecode     : …"),
-                    MoveTo(2, 8), Print("Frame Rate       : …"),
-                )
-                .unwrap();
-            }
-            let now_local = Local::now();
-            let sys_ts = format!("{:02}:{:02}:{:02}.{:03}",
-                now_local.hour(), now_local.minute(), now_local.second(), now_local.timestamp_subsec_millis()
-            );
-            queue!(stdout, MoveTo(2, 9), Print(format!("System Clock     : {}", sys_ts))).unwrap();
-        }
-
-        // 9️⃣ Overlay metrics in new order
-        let dcol = if cached_delta_ms.abs() < 20 {
-            Color::Green
-        } else if cached_delta_ms.abs() < 100 {
-            Color::Yellow
-        } else {
-            Color::Red
-        };
-        queue!(
-            stdout,
-            MoveTo(2, 11), SetForegroundColor(dcol),
-            Print(format!("Timecode Δ       : {:+} ms ({:+} frames)", cached_delta_ms, cached_delta_frames)),
-            ResetColor,
-        )
-        .unwrap();
-
-        let scol = if status_str == "IN SYNC" {
-            Color::Green
-        } else {
-            Color::Red
-        };
-        queue!(
-            stdout,
-            MoveTo(2, 12), SetForegroundColor(scol),
-            Print(format!("Sync Status      : {}", status_str)),
-            ResetColor,
-        )
-        .unwrap();
-
-        let jstatus = if avg_ms.abs() < 10 {
-            "GOOD"
-        } else if avg_ms.abs() < 40 {
-            "AVERAGE"
-        } else {
-            "BAD"
-        };
-        let jcol = if jstatus == "GOOD" {
-            Color::Green
-        } else if jstatus == "AVERAGE" {
-            Color::Yellow
-        } else {
-            Color::Red
-        };
-        queue!(
-            stdout,
-            MoveTo(2, 13), SetForegroundColor(jcol),
-            Print(format!("Sync Jitter      : {}", jstatus)),
-            ResetColor,
-        )
-        .unwrap();
-
-        queue!(
-            stdout,
-            MoveTo(2, 14), Print(format!("Lock Ratio       : {:.1}% LOCK", lock_ratio)),
-        )
-        .unwrap();
-
-        // 10️⃣ Footer and logs
-        queue!(
-            stdout,
-            MoveTo(2, 16), Print("[S] Sync system clock to LTC    [Q] Quit"),
-        )
-        .unwrap();
-        for (i, log_msg) in logs.iter().enumerate() {
-            queue!(stdout, MoveTo(2, 18 + i as u16), Print(log_msg)).unwrap();
-        }
-
-        stdout.flush().unwrap();
-
-        // 11️⃣ Handle manual sync and quit keys
-        if poll(Duration::from_millis(50)).unwrap() {
-            if let Event::Key(evt) = read().unwrap() {
-                match evt.code {
-                    KeyCode::Char(c) if c.eq_ignore_ascii_case(&'q') => {
-                        execute!(stdout, Show, LeaveAlternateScreen).unwrap();
-                        terminal::disable_raw_mode().unwrap();
-                        process::exit(0);
-                    }
-                    KeyCode::Char(c) if c.eq_ignore_ascii_case(&'s') => {
-                        if let Ok(stlock) = state.lock() {
-                            if let Some(frame) = &stlock.latest {
-                                let local_now = Local::now();
-                                let sub_ms = ((frame.frames as f64 / frame.frame_rate) * 1000.0)
-                                    .round() as i64;
-                                let base_time = NaiveTime::from_hms_opt(
-                                    frame.hours,
-                                    frame.minutes,
-                                    frame.seconds,
-                                )
-                                .unwrap_or(local_now.time());
-                                let offset_dt = local_now.date_naive().and_time(base_time)
-                                    + ChronoDuration::milliseconds(sub_ms);
-                                let ltc_dt = Local.from_local_datetime(&offset_dt)
-                                    .single()
-                                    .unwrap_or(local_now);
-                                let ts = format!(
-                                    "{:02}:{:02}:{:02}.{:03}",
-                                    ltc_dt.hour(),
-                                    ltc_dt.minute(),
-                                    ltc_dt.second(),
-                                    ltc_dt.timestamp_subsec_millis(),
-                                );
-                                let res = Command::new("sudo")
-                                    .arg("date")
-                                    .arg("-s")
-                                    .arg(&ts)
-                                    .status();
-                                let msg = if res.as_ref().map_or(false, |s| s.success()) {
-                                    format!("✔ Synced exactly to LTC: {}", ts)
-                                } else {
-                                    "❌ date cmd failed".into()
-                                };
-                                if logs.len() == 10 {
-                                    logs.pop_front();
-                                }
-                                logs.push_back(msg);
-                            }
-                        }
-                    }
-                    _ => {}
-                }
-            }
-        }
-
-        thread::sleep(Duration::from_millis(25));
-    }
-}
->>>>>>> 16e5a7e3
+}